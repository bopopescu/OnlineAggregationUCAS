/*
 * Licensed to the Apache Software Foundation (ASF) under one or more
 * contributor license agreements.  See the NOTICE file distributed with
 * this work for additional information regarding copyright ownership.
 * The ASF licenses this file to You under the Apache License, Version 2.0
 * (the "License"); you may not use this file except in compliance with
 * the License.  You may obtain a copy of the License at
 *
 *    http://www.apache.org/licenses/LICENSE-2.0
 *
 * Unless required by applicable law or agreed to in writing, software
 * distributed under the License is distributed on an "AS IS" BASIS,
 * WITHOUT WARRANTIES OR CONDITIONS OF ANY KIND, either express or implied.
 * See the License for the specific language governing permissions and
 * limitations under the License.
 */

package org.apache.spark.sql.catalyst.expressions

import com.clearspring.analytics.stream.cardinality.HyperLogLog
<<<<<<< HEAD
import org.apache.spark.Logging
=======
>>>>>>> 43b21a61
import org.apache.spark.sql.types._
import org.apache.spark.sql.catalyst.trees
import org.apache.spark.sql.catalyst.errors.TreeNodeException
import org.apache.spark.util.collection.OpenHashSet

<<<<<<< HEAD
class OnlineResult(result: Any,confidence: Double, bound: Double){
=======
import scala.collection.mutable.ListBuffer

class OnlineResult(result: Any, internal: Double, zone: Double) {
>>>>>>> 43b21a61

  override def toString: String = s"$result # $confidence # $bound"

}

// todo transfer size and confidence variable
case class OnlineMin(child: Expression) extends PartialAggregate with trees.UnaryNode[Expression] {

  println("onlineMin initialize ")
  override def nullable = true
<<<<<<< HEAD
  // override def dataType = child.dataType
  override def dataType:DataType = StringType
=======

  override def dataType = child.dataType

>>>>>>> 43b21a61
  override def toString = s"OnlineMIN($child)"

  override def asPartial: SplitEvaluation = {
    val partialMin = Alias(Min(child), "PartialMin")()
    SplitEvaluation(Min(partialMin.toAttribute), partialMin :: Nil)
  }

  override def newInstance() = new OnlineMinFunction(child, this)
}

// change the eval out to a OnlineResult object
case class OnlineMinFunction(expr: Expression, base: AggregateExpression)
  extends AggregateFunction with Logging{
  logError("onlineMin Func initialize ")

  def this() = this(null, null) // Required for serialization.

  var mockInternal = 0.8
  var mockZone = 0.8

  val currentMin: MutableLiteral = MutableLiteral(null, expr.dataType)
  val cmp = GreaterThan(currentMin, expr)

  override def update(input: Row): Unit = {
    if (currentMin.value == null) {
      currentMin.value = expr.eval(input)
    } else if (cmp.eval(input) == true) {
      currentMin.value = expr.eval(input)
    }
    logError("come into online aggregate update")
  }

<<<<<<< HEAD
  override def eval(input: Row): Any ={
    logError("come into online aggregate update")
    s"1 # $mockInternal # $mockZone".asInstanceOf[StringType]
  }
=======
  override def eval(input: Row): Any = new OnlineResult(currentMin.value, mockInternal, mockZone)
>>>>>>> 43b21a61

}

case class OnlineMax(child: Expression) extends PartialAggregate with trees.UnaryNode[Expression] {

  override def nullable = true

  override def dataType = child.dataType

  override def toString = s"MAX($child)"

  override def asPartial: SplitEvaluation = {
    val partialMax = Alias(Max(child), "PartialMax")()
    SplitEvaluation(Max(partialMax.toAttribute), partialMax :: Nil)
  }

  override def newInstance() = new MaxFunction(child, this)
}

case class OnlineMaxFunction(expr: Expression, base: AggregateExpression)
  extends AggregateFunction {
  def this() = this(null, null) // Required for serialization.

  val currentMax: MutableLiteral = MutableLiteral(null, expr.dataType)
  val cmp = LessThan(currentMax, expr)

  override def update(input: Row): Unit = {
    if (currentMax.value == null) {
      currentMax.value = expr.eval(input)
    } else if (cmp.eval(input) == true) {
      currentMax.value = expr.eval(input)
    }
  }

  override def eval(input: Row): Any = currentMax.value
}

case class OnlineCount(child: Expression)
  extends PartialAggregate with trees.UnaryNode[Expression] {

  override def nullable = false

  override def dataType = LongType

  override def toString = s"COUNT($child)"

  override def asPartial: SplitEvaluation = {
    val partialCount = Alias(Count(child), "PartialCount")()
    SplitEvaluation(Coalesce(Seq(Sum(partialCount.toAttribute), Literal(0L))), partialCount :: Nil)
  }

  override def newInstance() = new CountFunction(child, this)
}

case class OnlineCountDistinct(expressions: Seq[Expression]) extends PartialAggregate {
  def this() = this(null)

  override def children = expressions

  override def nullable = false

  override def dataType = LongType

  override def toString = s"COUNT(DISTINCT ${expressions.mkString(",")})"

  override def newInstance() = new CountDistinctFunction(expressions, this)

  override def asPartial = {
    val partialSet = Alias(CollectHashSet(expressions), "partialSets")()
    SplitEvaluation(
      CombineSetsAndCount(partialSet.toAttribute),
      partialSet :: Nil)
  }
}

case class OnlineCollectHashSet(expressions: Seq[Expression]) extends AggregateExpression {
  def this() = this(null)

  override def children = expressions

  override def nullable = false

  override def dataType = ArrayType(expressions.head.dataType)

  override def toString = s"AddToHashSet(${expressions.mkString(",")})"

  override def newInstance() = new CollectHashSetFunction(expressions, this)
}

case class OnlineCollectHashSetFunction(
                                         @transient expr: Seq[Expression],
                                         @transient base: AggregateExpression)
  extends AggregateFunction {

  def this() = this(null, null) // Required for serialization.

  val seen = new OpenHashSet[Any]()

  @transient
  val distinctValue = new InterpretedProjection(expr)

  override def update(input: Row): Unit = {
    val evaluatedExpr = distinctValue(input)
    if (!evaluatedExpr.anyNull) {
      seen.add(evaluatedExpr)
    }
  }

  override def eval(input: Row): Any = {
    seen
  }
}

case class OnlineCombineSetsAndCount(inputSet: Expression) extends AggregateExpression {
  def this() = this(null)

  override def children = inputSet :: Nil

  override def nullable = false

  override def dataType = LongType

  override def toString = s"CombineAndCount($inputSet)"

  override def newInstance() = new CombineSetsAndCountFunction(inputSet, this)
}

case class OnlineCombineSetsAndCountFunction(
                                              @transient inputSet: Expression,
                                              @transient base: AggregateExpression)
  extends AggregateFunction {

  def this() = this(null, null) // Required for serialization.

  val seen = new OpenHashSet[Any]()

  override def update(input: Row): Unit = {
    val inputSetEval = inputSet.eval(input).asInstanceOf[OpenHashSet[Any]]
    val inputIterator = inputSetEval.iterator
    while (inputIterator.hasNext) {
      seen.add(inputIterator.next)
    }
  }

  override def eval(input: Row): Any = seen.size.toLong
}


case class OnlineAverage(child: Expression)
  extends PartialAggregate with trees.UnaryNode[Expression] {

  override def nullable = true

  override def dataType = child.dataType match {
    case DecimalType.Fixed(precision, scale) =>
      DecimalType(precision + 4, scale + 4) // Add 4 digits after decimal point, like Hive
    case DecimalType.Unlimited =>
      DecimalType.Unlimited
    case _ =>
      DoubleType
  }

  override def toString = s"AVG($child)"

  override def asPartial: SplitEvaluation = {
    child.dataType match {
      case DecimalType.Fixed(_, _) =>
        // Turn the child to unlimited decimals for calculation, before going back to fixed
        val partialSum = Alias(Sum(Cast(child, DecimalType.Unlimited)), "PartialSum")()
        val partialCount = Alias(Count(child), "PartialCount")()

        val castedSum = Cast(Sum(partialSum.toAttribute), DecimalType.Unlimited)
        val castedCount = Cast(Sum(partialCount.toAttribute), DecimalType.Unlimited)
        SplitEvaluation(
          Cast(Divide(castedSum, castedCount), dataType),
          partialCount :: partialSum :: Nil)

      case _ =>
        val partialSum = Alias(Sum(child), "PartialSum")()
        val partialCount = Alias(Count(child), "PartialCount")()

        val castedSum = Cast(Sum(partialSum.toAttribute), dataType)
        val castedCount = Cast(Sum(partialCount.toAttribute), dataType)
        SplitEvaluation(
          Divide(castedSum, castedCount),
          partialCount :: partialSum :: Nil)
    }
  }

  override def newInstance() = new OnlineAverageFunction(child, this)
}

case class OnlineSum(child: Expression) extends PartialAggregate with trees.UnaryNode[Expression] {

  override def nullable = true

  override def dataType = child.dataType match {
    case DecimalType.Fixed(precision, scale) =>
      DecimalType(precision + 10, scale) // Add 10 digits left of decimal point, like Hive
    case DecimalType.Unlimited =>
      DecimalType.Unlimited
    case _ =>
      child.dataType
  }

  override def toString = s"SUM($child)"

  override def asPartial: SplitEvaluation = {
    child.dataType match {
      case DecimalType.Fixed(_, _) =>
        val partialSum = Alias(Sum(Cast(child, DecimalType.Unlimited)), "PartialSum")()
        SplitEvaluation(
          Cast(Sum(partialSum.toAttribute), dataType),
          partialSum :: Nil)

      case _ =>
        val partialSum = Alias(Sum(child), "PartialSum")()
        SplitEvaluation(
          Sum(partialSum.toAttribute),
          partialSum :: Nil)
    }
  }

  override def newInstance() = new OnlineSumFunction(child, this)
}

case class OnlineSumDistinct(child: Expression)
  extends PartialAggregate with trees.UnaryNode[Expression] {

  def this() = this(null)

  override def nullable = true

  override def dataType = child.dataType match {
    case DecimalType.Fixed(precision, scale) =>
      DecimalType(precision + 10, scale) // Add 10 digits left of decimal point, like Hive
    case DecimalType.Unlimited =>
      DecimalType.Unlimited
    case _ =>
      child.dataType
  }

  override def toString = s"SUM(DISTINCT ${child})"

  override def newInstance() = new SumDistinctFunction(child, this)

  override def asPartial = {
    val partialSet = Alias(CollectHashSet(child :: Nil), "partialSets")()
    SplitEvaluation(
      CombineSetsAndSum(partialSet.toAttribute, this),
      partialSet :: Nil)
  }
}

case class OnlineCombineSetsAndSum(inputSet: Expression, base: Expression)
  extends AggregateExpression {
  def this() = this(null, null)

  override def children = inputSet :: Nil

  override def nullable = true

  override def dataType = base.dataType

  override def toString = s"CombineAndSum($inputSet)"

  override def newInstance() = new CombineSetsAndSumFunction(inputSet, this)
}

case class OnlineCombineSetsAndSumFunction(
                                            @transient inputSet: Expression,
                                            @transient base: AggregateExpression)
  extends AggregateFunction {

  def this() = this(null, null) // Required for serialization.

  val seen = new OpenHashSet[Any]()

  override def update(input: Row): Unit = {
    val inputSetEval = inputSet.eval(input).asInstanceOf[OpenHashSet[Any]]
    val inputIterator = inputSetEval.iterator
    while (inputIterator.hasNext) {
      seen.add(inputIterator.next)
    }
  }

  override def eval(input: Row): Any = {
    val casted = seen.asInstanceOf[OpenHashSet[Row]]
    if (casted.size == 0) {
      null
    } else {
      Cast(Literal(
        casted.iterator.map(f => f.apply(0)).reduceLeft(
          base.dataType.asInstanceOf[NumericType].numeric.asInstanceOf[Numeric[Any]].plus)),
        base.dataType).eval(null)
    }
  }
}

case class OnlineAverageFunction(expr: Expression, base: AggregateExpression)
  extends AggregateFunction {

  def this() = this(null, null) // Required for serialization.

  private val calcType =
    expr.dataType match {
      case DecimalType.Fixed(_, _) =>
        DecimalType.Unlimited
      case _ =>
        expr.dataType
    }

  private val zero = Cast(Literal(0), calcType)

  private var count: Long = _
  private val sum = MutableLiteral(zero.eval(null), calcType)
  // 每一批数据的大小
  private val batchSize = 100
  // 存储当前批数据
  private var batch = new ListBuffer[Double]()
  // 追踪当前批数据是否已满
  private var batchPivot = 0
  // 截止到上一批数据处理完毕时的平均值和方差
  private var historicalAvg = 0d
  private var historicalVar = 0d

  private def addFunction(value: Any) = Add(sum, Cast(Literal(value, expr.dataType), calcType))

  override def eval(input: Row): Any = {
    var resVal: Any = null
    var confidence: Double = 1.0
    var errorBound: Double = 0.05

    if (count == 0L) {
      null
    } else {
      resVal = expr.dataType match {
        case DecimalType.Fixed(_, _) =>
          Cast(Divide(
            Cast(sum, DecimalType.Unlimited),
            Cast(Literal(count), DecimalType.Unlimited)), dataType).eval(null)
        case _ =>
          Divide(
            Cast(sum, dataType),
            Cast(Literal(count), dataType)).eval(null)
      }
    }
    new OnlineResult(resVal, confidence, errorBound)
  }

  override def update(input: Row): Unit = {
    val evaluatedExpr = expr.eval(input)
    if (evaluatedExpr != null) {
      count += 1
      sum.update(addFunction(evaluatedExpr), input)

      if (batchPivot < batchSize) {
        batch += evaluatedExpr.asInstanceOf[Double]
        batchPivot += 1
      } else {
        // batch 满了，结合历史数据的 avg 和 var 增量计算当前的 avg 和 var
        var batchAvg: Double = batch.sum / batch.length
        var batchVar: Double = batch.foldLeft(0d) { case (sum, sample) =>
          sum + (sample - batchAvg) * (sample - batchAvg)
        } / batch.length

        var hCount = count - batchSize

        var crtAvg = expr.dataType match {
          case DecimalType.Fixed(_, _) =>
            Cast(Divide(
              Cast(sum, DecimalType.Unlimited),
              Cast(Literal(count), DecimalType.Unlimited)), dataType).eval(null)
          case _ =>
            Divide(
              Cast(sum, dataType),
              Cast(Literal(count), dataType)).eval(null)
        }
        var crtSum = expr.dataType match {
          case DecimalType.Fixed(_, _) =>
            Cast(sum, DecimalType.Unlimited).eval(null)
          case _ =>
            Cast(sum, dataType).eval(null)
        }


        historicalVar = if (hCount == 0) batchVar else (
          hCount * (historicalVar + math.pow(crtAvg.asInstanceOf[Double] - historicalAvg, 2.0)) +
            batchSize * (batchVar + math.pow(crtAvg.asInstanceOf[Double] - batchAvg, 2.0))
          ) / (hCount + batchSize)

        historicalAvg = if (hCount == 0) batchAvg else (
          crtSum.asInstanceOf[Double] - batch.sum) / (count - batch.length)

        // 增量更新完毕，清空 batch
        batch.clear()
        batchPivot = 0
      }
    }
  }
}

case class OnlineCountFunction(expr: Expression, base: AggregateExpression)
  extends AggregateFunction {
  def this() = this(null, null) // Required for serialization.

  var count: Long = _

  override def update(input: Row): Unit = {
    val evaluatedExpr = expr.eval(input)
    if (evaluatedExpr != null) {
      count += 1L
    }
  }

  override def eval(input: Row): Any = count
}


case class OnlineSumFunction(expr: Expression, base: AggregateExpression)
  extends AggregateFunction {
  def this() = this(null, null) // Required for serialization.

  private val calcType =
    expr.dataType match {
      case DecimalType.Fixed(_, _) =>
        DecimalType.Unlimited
      case _ =>
        expr.dataType
    }

  private val zero = Cast(Literal(0), calcType)

  private val sum = MutableLiteral(null, calcType)

  private val sq: Sqrt = Sqrt(expr) // sqrt function

  private var curValSqrt: Double = 0 // sqrt of current val

  private var sumSqrt: Double = 0 // sqrt of sum

  private var varianceSqrt: Double = 0 // sqrt of variance

  private var curSampleSizeSqrt: Double = 0 // sqrt of size of current sample

  private var tableSizeSqrt: Double = 0 // sqrt of the table


  private val addFunction = Coalesce(Seq(Add(Coalesce(Seq(sum, zero)), Cast(expr, calcType)), sum))

  override def update(input: Row): Unit = {
    curValSqrt += sq.eval(input).asInstanceOf[Double]
    sum.update(addFunction, input)
  }

  override def eval(input: Row): Any = {
    expr.dataType match {
      case DecimalType.Fixed(_, _) =>
        Cast(sum, dataType).eval(null)
      case _ => sum.eval(null)
    }

    sumSqrt = math.sqrt(sum.value.asInstanceOf[Double])
    varianceSqrt = tableSizeSqrt * (curValSqrt - sumSqrt / curSampleSizeSqrt)
  }
}

case class OnlineSumDistinctFunction(expr: Expression, base: AggregateExpression)
  extends AggregateFunction {

  def this() = this(null, null) // Required for serialization.

  private val seen = new scala.collection.mutable.HashSet[Any]()

  override def update(input: Row): Unit = {
    val evaluatedExpr = expr.eval(input)
    if (evaluatedExpr != null) {
      seen += evaluatedExpr
    }
  }

  override def eval(input: Row): Any = {
    if (seen.size == 0) {
      null
    } else {
      Cast(Literal(
        seen.reduceLeft(
          dataType.asInstanceOf[NumericType].numeric.asInstanceOf[Numeric[Any]].plus)),
        dataType).eval(null)
    }
  }
}

case class OnlineCountDistinctFunction(
                                        @transient expr: Seq[Expression],
                                        @transient base: AggregateExpression)
  extends AggregateFunction {

  def this() = this(null, null) // Required for serialization.

  val seen = new OpenHashSet[Any]()

  @transient
  val distinctValue = new InterpretedProjection(expr)

  override def update(input: Row): Unit = {
    val evaluatedExpr = distinctValue(input)
    if (!evaluatedExpr.anyNull) {
      seen.add(evaluatedExpr)
    }
  }

  override def eval(input: Row): Any = seen.size.toLong
}

<|MERGE_RESOLUTION|>--- conflicted
+++ resolved
@@ -18,22 +18,17 @@
 package org.apache.spark.sql.catalyst.expressions
 
 import com.clearspring.analytics.stream.cardinality.HyperLogLog
-<<<<<<< HEAD
 import org.apache.spark.Logging
-=======
->>>>>>> 43b21a61
 import org.apache.spark.sql.types._
 import org.apache.spark.sql.catalyst.trees
 import org.apache.spark.sql.catalyst.errors.TreeNodeException
 import org.apache.spark.util.collection.OpenHashSet
-
-<<<<<<< HEAD
+import scala.collection.mutable.ListBuffer
+
+
 class OnlineResult(result: Any,confidence: Double, bound: Double){
-=======
-import scala.collection.mutable.ListBuffer
-
-class OnlineResult(result: Any, internal: Double, zone: Double) {
->>>>>>> 43b21a61
+
+
 
   override def toString: String = s"$result # $confidence # $bound"
 
@@ -44,14 +39,9 @@
 
   println("onlineMin initialize ")
   override def nullable = true
-<<<<<<< HEAD
   // override def dataType = child.dataType
   override def dataType:DataType = StringType
-=======
-
-  override def dataType = child.dataType
-
->>>>>>> 43b21a61
+
   override def toString = s"OnlineMIN($child)"
 
   override def asPartial: SplitEvaluation = {
@@ -84,14 +74,11 @@
     logError("come into online aggregate update")
   }
 
-<<<<<<< HEAD
   override def eval(input: Row): Any ={
     logError("come into online aggregate update")
     s"1 # $mockInternal # $mockZone".asInstanceOf[StringType]
   }
-=======
-  override def eval(input: Row): Any = new OnlineResult(currentMin.value, mockInternal, mockZone)
->>>>>>> 43b21a61
+//  override def eval(input: Row): Any = new OnlineResult(currentMin.value, mockInternal, mockZone)
 
 }
 
